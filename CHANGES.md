--- conflicted
+++ resolved
@@ -11,13 +11,10 @@
  - Other features (suggestions welcome)?
 
 ## Upcoming Changes
-<<<<<<< HEAD
  - Add Wash. 3d reporter
  - Add Wash App 2d 
  - Add Arizona Digest
  - Add variations
-=======
->>>>>>> 5d4c28dd
 
 
 ## Current Version
