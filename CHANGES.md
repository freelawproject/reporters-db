--- conflicted
+++ resolved
@@ -12,11 +12,8 @@
 
 ## Upcoming Changes
 
-<<<<<<< HEAD
+ - Add variation to Montana Neutral Citation
  - Standardize nominative reporters regex group names
-=======
- - Add variation to Montana Neutral Citation
->>>>>>> a1b199f8
 
 ## Current Version
 
