--- conflicted
+++ resolved
@@ -5690,25 +5690,16 @@
                 "1 U.S.C. § 1",
                 "1 U.S.C.A. § 1",
                 "1 U.S.C.S. § 1",
-<<<<<<< HEAD
-                "1 U.S.C.U. § 1",
-                "1 U.S.C. sec. 1"
-=======
                 "1 U.S.C.U. §§ 1-2",
                 "1 U.S.C. sec. 1",
                 "1 U.S.C. Sections 1-2",
                 "1 USC S. 1-2",
                 "1 U.S. Code §1"
->>>>>>> d968a740
             ],
             "jurisdiction": "United States",
             "name": "United States Code; United States Code Annotated; United States Code Service; Gould’s United States Code Unannotated",
             "regexes": [
-<<<<<<< HEAD
-                "(?P<title>\\d+) $reporter (?:§|Sec|sec|Section|section)[§|s]?\\.? $law_section"
-=======
                 "(?P<title>\\d+)\\s+$reporter\\s+$section_marker\\s*$law_section"
->>>>>>> d968a740
             ],
             "start": null,
             "variations": [
